--- conflicted
+++ resolved
@@ -74,12 +74,8 @@
     },
     "prokka": {
         "pkg_url": "https://webdav-r3lab.uni.lu/public/R3lab/IMP/prokka-1.11.tar.gz",
-<<<<<<< HEAD
-        "prefix": "prokka",
         "essentials_genes_db_url": "https://webdav-r3lab.uni.lu/public/R3lab/IMP/essential.hmm",
-=======
 	"prefix": "prokka",
->>>>>>> 9fe853d4
         "databases": [
             "cm/Bacteria.i1i",
             "genus/Staphylococcus.phr",
@@ -91,16 +87,11 @@
         "db_ec2pthy": "http://rest.kegg.jp/link/ec/pathway",
         "db_hierarchy": "http://rest.kegg.jp/list/pathway"
     },
-<<<<<<< HEAD
     "metaquast": {
         "max_genomes": 50
     },
     "binning": {
         "pk": 10,
         "nn": 4
-=======
-        "metaquast": {
-        "max_genomes": 20
->>>>>>> 9fe853d4
     }
 }