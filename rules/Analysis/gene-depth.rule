rule call_gene_depth:
    input:
        "Analysis/annotation/annotation.filt.gff",
        "Assembly/{type}.reads.sorted.bam"
    output:
        "Analysis/{type}.annotation.bed",
        "Analysis/{type}.gene_depth.hist",
        "Analysis/{type}.gene_depth.avg",
        "Analysis/{type}.gene.len",
        "Analysis/{type}.prokkaID2ec.txt"
    shell:
        """
        coverageBed -hist -abam {input[1]} -b <(awk '$4 < $5' {input[0]}) | grep -v "^all" > {output[0]}
        paste <(cat {output[0]} | cut -f9 | cut -f1 -d \";\" | sed -e \"s/ID=//g\") \
        <(cut -f10,11,12,13 {output[0]}) > {output[1]}
        ## This code was adapted and modified from the CONCOCT script to calculate depth
        ## It prints out a file that contains the average depth of all the genes
        awk -v OFS='\t' 'BEGIN {{pc=""}}
        {{
            c=$1;
            if (c == pc) {{
                    cov=cov+$2*$5;
            }} else {{
                print pc,cov;
                cov=$2*$5;
                pc=c
            }}
        }} END {{print pc,cov}}' < {output[1]} | tail -n +2 > {output[2]}
        
        
        # Record gene length file
        cut -f 1,4 {output[1]} | uniq > {output[3]}
<<<<<<< HEAD
        
        if grep -q 'eC_number' {output[1]} 
        then
	    echo 'EC annotations available'
            echo 'Creating file {output[4]}'
            grep "eC_number=" {input[0]} | cut -f9 | cut -f1,2 -d ';'| sed 's/ID=//g'| sed 's/;eC_number=/\t/g' > {output[4]}
        else
	    echo 'No EC annotations available'
            echo 'Creating empty file {output[4]}'
            touch {output[4]}
=======

        # Get Krona plot information
        if [ $(grep -c "eC_number=" {input[0]} ) -ge 1 ]
        then
        grep "eC_number=" {input[0]} | cut -f9 | cut -f1,2 -d ';'| sed 's/ID=//g'| sed 's/;eC_number=/\t/g' > {output[4]}
        else
        echo "No EC numbers reported. Creating empty output"
        touch {output[4]}
>>>>>>> 564fa7dc
        fi
        """<|MERGE_RESOLUTION|>--- conflicted
+++ resolved
@@ -26,13 +26,12 @@
                 pc=c
             }}
         }} END {{print pc,cov}}' < {output[1]} | tail -n +2 > {output[2]}
-        
-        
+
+
         # Record gene length file
         cut -f 1,4 {output[1]} | uniq > {output[3]}
-<<<<<<< HEAD
         
-        if grep -q 'eC_number' {output[1]} 
+        if grep -q 'eC_number' {output[1]}
         then
 	    echo 'EC annotations available'
             echo 'Creating file {output[4]}'
@@ -41,15 +40,5 @@
 	    echo 'No EC annotations available'
             echo 'Creating empty file {output[4]}'
             touch {output[4]}
-=======
-
-        # Get Krona plot information
-        if [ $(grep -c "eC_number=" {input[0]} ) -ge 1 ]
-        then
-        grep "eC_number=" {input[0]} | cut -f9 | cut -f1,2 -d ';'| sed 's/ID=//g'| sed 's/;eC_number=/\t/g' > {output[4]}
-        else
-        echo "No EC numbers reported. Creating empty output"
-        touch {output[4]}
->>>>>>> 564fa7dc
         fi
         """