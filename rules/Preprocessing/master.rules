--- conflicted
+++ resolved
@@ -78,16 +78,6 @@
         import bz2
         # ungunzip
         if os.path.splitext(fname)[-1] in ['.gz', '.gzip']:
-<<<<<<< HEAD
-            with open(outfilename, 'wb') as whandle:
-                with gzip.open(inp, 'rb') as rhandle:
-                    whandle.write(rhandle.read())
-                    # copy
-        elif os.path.splitext(fname)[-1] in ['.bz2', '.bzip2']:
-            with open(outfilename, 'wb') as whandle:
-                with bz2.BZ2File(inp, 'r') as rhandle:
-                    whandle.write(rhandle)
-=======
             with open(outfilename, 'wb') as whandle, gzip.open(inp, 'rb') as rhandle:
                 whandle.write(rhandle.read())
         # unbzip2
@@ -97,7 +87,6 @@
                 for data in iter(lambda: rhandle.read(CHUNK_SIZE), b''):
                     whandle.write(dec.decompress(data))
         # copy
->>>>>>> d39b1cbf
         else:
             shutil.copy(inp, outfilename)
 
