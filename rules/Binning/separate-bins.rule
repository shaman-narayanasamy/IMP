--- conflicted
+++ resolved
@@ -1,11 +1,7 @@
 rule binning_separate_bins:
     input:
         expand("Binning/clusterFiles/contigs2clusters{pk}{nn}.tsv",pk=config["binning"]["pk"],nn=config["binning"]["nn"]),
-<<<<<<< HEAD
-        "Assembly/{type}.assembly.merged.fa",
-=======
         'Assembly/%s.assembly.merged.fa' % ASS,
->>>>>>> b01fed2b
         "Binning/ORFS-contig_links.bed",
         "Analysis/annotation/prokka.faa",
         "Analysis/annotation/annotation.filt.gff"
