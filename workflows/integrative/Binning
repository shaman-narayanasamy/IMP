# include rules for the Binning part of the workflow
<<<<<<< HEAD
if IMP_BINNING_METHOD == 'binny':
    include:
        '../../rules/Binning/binny/find-essential-genes.rule'

    include:
        '../../rules/Binning/binny/binning.rule'

    include:
        '../../rules/Binning/binny/separate-bins.rule'

    include:
        '../../rules/Binning/binny/essential-gene_info.rule'

    include:
        '../../rules/Binning/binny/extract-essential-genes.rule'
=======
#include:
#    '../../rules/Binning/binny/find-essential-genes.rule'
#
#include:
#    '../../rules/Binning/binny/binning.rule'
#
#include:
#    '../../rules/Binning/binny/separate-bins.rule'
#
#include:
#    '../../rules/Binning/binny/essential-gene_info.rule'
#
#include:
#    '../../rules/Binning/binny/extract-essential-genes.rule'
#include:
#    '../../rules/Binning/binny/checkm.rule'
>>>>>>> bc65822f

    include:
        '../../rules/Binning/binny/checkm.rule'

<<<<<<< HEAD
elif IMP_BINNING_METHOD == 'maxbin':
    include:
        '../../rules/Binning/MaxBin/maxbin.rule'

    include:
        '../../rules/Binning/binny/checkm.rule'

if IMP_BINNING_METHOD == 'binny':
    inputs = [
    expand("Binning/binny/contigs2clusters.{pk}.{nn}.tsv",pk=config["binning"]["pk"],nn=config["binning"]["nn"]),
    "Binning/binny/checkM_output/checkm_table.tsv",
    "Binning/binny/run_checkM.done",
    "Binning/binny/separate_bins.done",
    "Binning/binny/essMarkerGenes/markersAll.tsv",
    "Binning/binny/getMarkerGenes.done",
    ]
elif IMP_BINNING_METHOD == 'maxbin':
    inputs = "Binning/MaxBin/maxbin_res.log"
=======
>>>>>>> bc65822f

# master command
rule BINNING:
    input:
<<<<<<< HEAD
        inputs
=======
        "Binning/MaxBin/maxbin_res.log"
#        expand("Binning/binny/contigs2clusters.{pk}.{nn}.tsv",pk=config["binning"]["pk"],nn=config["binning"]["nn"]),
#        "Binning/binny/checkM_output/checkm_table.tsv",
#        "Binning/binny/run_checkM.done",
#        "Binning/binny/separate_bins.done",
#        "Binning/binny/essMarkerGenes/markersAll.tsv",
#        "Binning/binny/getMarkerGenes.done",
>>>>>>> bc65822f
    output:
        touch('binning.done')<|MERGE_RESOLUTION|>--- conflicted
+++ resolved
@@ -1,77 +1,14 @@
 # include rules for the Binning part of the workflow
-<<<<<<< HEAD
-if IMP_BINNING_METHOD == 'binny':
-    include:
-        '../../rules/Binning/binny/find-essential-genes.rule'
 
-    include:
-        '../../rules/Binning/binny/binning.rule'
 
-    include:
-        '../../rules/Binning/binny/separate-bins.rule'
 
-    include:
-        '../../rules/Binning/binny/essential-gene_info.rule'
+include:
+    '../../rules/Binning/MaxBin/maxbin.rule'
 
-    include:
-        '../../rules/Binning/binny/extract-essential-genes.rule'
-=======
-#include:
-#    '../../rules/Binning/binny/find-essential-genes.rule'
-#
-#include:
-#    '../../rules/Binning/binny/binning.rule'
-#
-#include:
-#    '../../rules/Binning/binny/separate-bins.rule'
-#
-#include:
-#    '../../rules/Binning/binny/essential-gene_info.rule'
-#
-#include:
-#    '../../rules/Binning/binny/extract-essential-genes.rule'
-#include:
-#    '../../rules/Binning/binny/checkm.rule'
->>>>>>> bc65822f
-
-    include:
-        '../../rules/Binning/binny/checkm.rule'
-
-<<<<<<< HEAD
-elif IMP_BINNING_METHOD == 'maxbin':
-    include:
-        '../../rules/Binning/MaxBin/maxbin.rule'
-
-    include:
-        '../../rules/Binning/binny/checkm.rule'
-
-if IMP_BINNING_METHOD == 'binny':
-    inputs = [
-    expand("Binning/binny/contigs2clusters.{pk}.{nn}.tsv",pk=config["binning"]["pk"],nn=config["binning"]["nn"]),
-    "Binning/binny/checkM_output/checkm_table.tsv",
-    "Binning/binny/run_checkM.done",
-    "Binning/binny/separate_bins.done",
-    "Binning/binny/essMarkerGenes/markersAll.tsv",
-    "Binning/binny/getMarkerGenes.done",
-    ]
-elif IMP_BINNING_METHOD == 'maxbin':
-    inputs = "Binning/MaxBin/maxbin_res.log"
-=======
->>>>>>> bc65822f
 
 # master command
 rule BINNING:
     input:
-<<<<<<< HEAD
-        inputs
-=======
         "Binning/MaxBin/maxbin_res.log"
-#        expand("Binning/binny/contigs2clusters.{pk}.{nn}.tsv",pk=config["binning"]["pk"],nn=config["binning"]["nn"]),
-#        "Binning/binny/checkM_output/checkm_table.tsv",
-#        "Binning/binny/run_checkM.done",
-#        "Binning/binny/separate_bins.done",
-#        "Binning/binny/essMarkerGenes/markersAll.tsv",
-#        "Binning/binny/getMarkerGenes.done",
->>>>>>> bc65822f
     output:
         touch('binning.done')